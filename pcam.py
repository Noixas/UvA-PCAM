--- conflicted
+++ resolved
@@ -48,11 +48,7 @@
     return _tqdm(*args, **kwargs, mininterval=1)  # Safety, do not overflow buffer
 
 
-<<<<<<< HEAD
-def get_dataloaders(data_path, batch_size, train=True, shuffle=True, download=True, resize=96, augment=False, normalize=True):
-=======
-def get_dataloaders(data_path, batch_size, train=True, shuffle=True, download=True, resize=96, augment=False, pin_memory=False):
->>>>>>> 033dde2d
+def get_dataloaders(data_path, batch_size, train=True, shuffle=True, download=True, resize=96, augment=False):
     """
     Creates dataloaders from dataset
     """
@@ -67,9 +63,9 @@
     if augment is True:
         augment_list = [
             # transforms.RandomResizedCrop(resize, antialias=True),
-            # transforms.RandomHorizontalFlip(),
-            # transforms.RandomVerticalFlip(),
-            transforms.ColorJitter(brightness=0.5, contrast=0.5, saturation=0.5, hue=0.5)
+            transforms.RandomHorizontalFlip(),
+            transforms.RandomVerticalFlip(),
+            # transforms.ColorJitter()
         ]
     else:
         augment_list = []
