import argparse
import torch
import neptune
from neptune_pytorch import NeptuneLogger
from pcam import get_dataloaders, get_model, train

# Optimization
torch.backends.cudnn.benchmark = True

# Parameters
parser = argparse.ArgumentParser(description="Train script",
                                 formatter_class=argparse.ArgumentDefaultsHelpFormatter)
<<<<<<< HEAD
parser.add_argument("-model", choices=['AlexNet', 'VGG-16', 'VGG-11', 'GoogleNet', 'Inception-v3',
'ResNet-18', 'DenseNet-161', 'Swin-v2-Base'], help="Model name")
=======
parser.add_argument("-model",  choices=['AlexNet', 'VGG-16', 'VGG-11', 'GoogleNet', 'Inception-v3',
                                        'ResNet-18', 'DenseNet-161', 'Swin-v2-Base', 'Vit-b-16'], help="Model name")
>>>>>>> 169dbfd3
parser.add_argument("-augment", action='store_true', default=False, help="To add data augmentations or not")
parser.add_argument("-batch", type=int, default=256, help="Batch size")
parser.add_argument("-epochs", type=int, default=5, help="Number of epochs")
parser.add_argument("-classes", type=int, default=2, help="Number of classes")
parser.add_argument("-lr", type=float, default=0.001, help="Learning rate")
parser.add_argument("-save_model", default=None, help="Path to save checkpoint")
parser.add_argument("-data_path", default='data', help="Path to load data from")
parser.add_argument("-token", default=None, help="File path containing Neptune API Token")
args = parser.parse_args()
config = vars(args)
print(f'Arguments: {config}')

# Check if GPU is used
device = torch.device('cuda' if torch.cuda.is_available() else 'cpu')
print(f'Device: {device}')

# Data
if 'Inception' in config['model']:
    resize = 299
if 'Swin' in config['model']:
    resize = 256
else:
    resize = 96
train_loader, val_loader, test_loader = get_dataloaders(config['data_path'], batch_size=config['batch'], resize=resize,
                                                        augment=config['augment'])

# Model
model = get_model(config['model'], device)

# Optimizer
optimizer = torch.optim.Adam(model.parameters(), lr=config['lr'])

# Scheduler
scheduler = torch.optim.lr_scheduler.OneCycleLR(optimizer, max_lr=config['lr'], epochs=config['epochs'],
                                                steps_per_epoch=int(len(train_loader) / config['batch']))
# Loss Function
loss_fun = torch.nn.CrossEntropyLoss()

# Initialize Neptune logger
if config['token'] is not None:
    with open(config['token'], 'r') as file:
        token = file.read()
    run = neptune.init_run(
        project='UvA-2023/pcam2023',
        api_token=token,
        tags=[model.__class__.__name__]
        # mode='debug'
    )
    logger = NeptuneLogger(
        run=run,
        model=model,
        log_model_diagram=False,
        log_gradients=False,
        log_parameters=True,
        log_freq=30,
    )
else:
    run = None
    logger = None

# Train
train(model, train_loader, val_loader, loss_fun, optimizer, scheduler, num_epochs=config['epochs'],
      num_classes=config['classes'], augment=config['augment'], device=device, save_ckpt_path=config['save_model'], logger=logger, run=run )

# Stop Neptune logger
<<<<<<< HEAD
if run:
=======
if run is not None:
>>>>>>> 169dbfd3
    run.stop()
<|MERGE_RESOLUTION|>--- conflicted
+++ resolved
@@ -10,13 +10,8 @@
 # Parameters
 parser = argparse.ArgumentParser(description="Train script",
                                  formatter_class=argparse.ArgumentDefaultsHelpFormatter)
-<<<<<<< HEAD
 parser.add_argument("-model", choices=['AlexNet', 'VGG-16', 'VGG-11', 'GoogleNet', 'Inception-v3',
-'ResNet-18', 'DenseNet-161', 'Swin-v2-Base'], help="Model name")
-=======
-parser.add_argument("-model",  choices=['AlexNet', 'VGG-16', 'VGG-11', 'GoogleNet', 'Inception-v3',
-                                        'ResNet-18', 'DenseNet-161', 'Swin-v2-Base', 'Vit-b-16'], help="Model name")
->>>>>>> 169dbfd3
+'ResNet-18', 'DenseNet-161', 'Swin-v2-Base', 'Vit-b-16'], help="Model name")
 parser.add_argument("-augment", action='store_true', default=False, help="To add data augmentations or not")
 parser.add_argument("-batch", type=int, default=256, help="Batch size")
 parser.add_argument("-epochs", type=int, default=5, help="Number of epochs")
@@ -79,12 +74,8 @@
 
 # Train
 train(model, train_loader, val_loader, loss_fun, optimizer, scheduler, num_epochs=config['epochs'],
-      num_classes=config['classes'], augment=config['augment'], device=device, save_ckpt_path=config['save_model'], logger=logger, run=run )
+      num_classes=config['classes'], augment=config['augment'], device=device, save_ckpt_path=config['save_model'], logger=logger, run=run)
 
 # Stop Neptune logger
-<<<<<<< HEAD
 if run:
-=======
-if run is not None:
->>>>>>> 169dbfd3
     run.stop()
