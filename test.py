--- conflicted
+++ resolved
@@ -8,13 +8,8 @@
 # Parameters
 parser = argparse.ArgumentParser(description="Test script",
                                  formatter_class=argparse.ArgumentDefaultsHelpFormatter)
-<<<<<<< HEAD
-parser.add_argument("-model", choices=['AlexNet', 'VGG-16', 'VGG-11', 'GoogleNet', 'Inception-v3',
-                                       'ResNet-18', 'DenseNet-161', 'Swin-v2-Base'], help="Model name")
-=======
 parser.add_argument("-model",  choices=['AlexNet', 'VGG-16', 'VGG-11', 'GoogleNet', 'Inception-v3',
-                                        'ResNet-18', 'DenseNet-161', 'Swin-v2-Base','Swin-v2-Base-micro'], help="Model name")
->>>>>>> 033dde2d
+                                        'ResNet-18', 'DenseNet-161', 'Swin-v2-Base'], help="Model name")
 parser.add_argument("-test_runs", type=int, default=1, help="Number of testing repetitions (to quantify uncertainty)")
 parser.add_argument("-batch", type=int, default=256, help="Batch size")
 parser.add_argument("-classes", type=int, default=2, help="Number of classes")
